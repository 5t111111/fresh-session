/** Type for all values that may be serialized to JSON */
type JsonValue = string | number | boolean | null | JsonObject | JsonValue[];

/** Interface for objects that may be serialized to JSON */
interface JsonObject extends Record<string, JsonValue> {};

/**
 * Session state to be stored in a storage and used as in-memory cache
 */
export interface SessionState {
  /**
   * Data type representing a record of session data.
   * Each key is a string and the value is an object containing:
   * - value: The actual data to be stored.
   * - flash: A boolean indicating if the data should be removed after being read once.
   */
  data: Record<string, { value: JsonValue; flash: boolean }>;

  /**
   * Expire type representing the expiration time of a session.
   * It can be a string in ISO 8601 format or null if the session does not expire.
   */
  expire: string | null;
}

/**
 * A class to manage session state.
 */
export class Session {
  /**
   * Session state to be used as in-memory cache and stored in a storage.
   */
  private state: SessionState;

  /**
   * Constructor
   *
   * @param initialState - Session state to be used as in-memory cache and stored in a storage. If not provided, an empty session state is initialized.
   */
  constructor(initialState?: SessionState) {
    if (initialState) {
      this.state = initialState;
    } else {
      this.state = {
        data: {},
        expire: null,
      };
    }
  }

  /**
   * Set session state in the session instance as in-memory cache.
   *
   * @param value - Object representing the session state.
   */
  setState(value: SessionState) {
    this.state = value;
  }

  /**
   * Get session state from the session instance.
   *
   * @returns Session state cached in the session instance.
   */
  getState(): SessionState {
    return this.state;
  }

  /**
   * Reset session state in the session instance by resetting data and expiration time.

   * @param expirationAfterSeconds - Reset expiration time after seconds.
   */
  reset(expirationAfterSeconds?: number) {
    this.state = {
      data: {},
      expire: this.calculateExpireDate(expirationAfterSeconds),
    };
  }

  /**
   * Refresh session expiration time.
   *
   * @param expirationAfterSeconds - Reset expiration time after seconds.
   */
  refresh(expirationAfterSeconds: number) {
    this.state.expire = this.calculateExpireDate(
      expirationAfterSeconds,
    );
  }

  /**
   * Check if the session is expired.
   *
   * @returns true if the session is expired.
   */
  isExpired(): boolean {
    return !!this.state.expire &&
      Date.now() > new Date(this.state.expire).getTime();
  }

  /**
   * Get session data by key.
   *
   * @param key - Session data key.
   * @returns Data for the key.
   */
<<<<<<< HEAD
  get(key: string): unknown {
    const entry = this.state.data[key];
=======
  get<T extends JsonValue = JsonValue>(key: string): T | null {
    const entry = this.sessionObject.data[key];
>>>>>>> 4e46cc87

    if (entry) {
      const value = entry.value as T;
      if (entry.flash) {
        delete this.state.data[key];
      }

      return value;
    } else {
      return null;
    }
  }

  /**
   * Set session data by key.
   *
   * @param key - Session data key.
   * @param value - Session data value.
   */
<<<<<<< HEAD
  set(key: string, value: unknown) {
    this.state.data[key] = {
=======
  set(key: string, value: JsonValue) {
    this.sessionObject.data[key] = {
>>>>>>> 4e46cc87
      value,
      flash: false,
    };
  }

  /**
   * Set session data and mark it as flash data to be removed after the next request.
   *
   * @param key - Session data key.
   * @param value - Session data value.
   */
<<<<<<< HEAD
  flash(key: string, value: unknown) {
    this.state.data[key] = {
=======
  flash(key: string, value: JsonValue) {
    this.sessionObject.data[key] = {
>>>>>>> 4e46cc87
      value,
      flash: true,
    };
  }

  /**
   * Calculate the expiration date based on the given number of seconds.
   *
   * @param expirationAfterSeconds - The number of seconds after which the session should expire. If undefined, it returns null.
   * @returns The calculated expiration date in ISO 8601 format, or null if no expiration is set.
   */
  private calculateExpireDate(
    expirationAfterSeconds: number | undefined,
  ): string | null {
    if (expirationAfterSeconds) {
      const date = new Date(Date.now() + expirationAfterSeconds * 1000);
      return date.toISOString();
    } else {
      return null;
    }
  }
}<|MERGE_RESOLUTION|>--- conflicted
+++ resolved
@@ -1,8 +1,12 @@
-/** Type for all values that may be serialized to JSON */
+/**
+ * Type for all values that may be serialized to JSON
+ */
 type JsonValue = string | number | boolean | null | JsonObject | JsonValue[];
 
-/** Interface for objects that may be serialized to JSON */
-interface JsonObject extends Record<string, JsonValue> {};
+/**
+ * Interface for objects that may be serialized to JSON
+ */
+interface JsonObject extends Record<string, JsonValue> {}
 
 /**
  * Session state to be stored in a storage and used as in-memory cache
@@ -105,13 +109,8 @@
    * @param key - Session data key.
    * @returns Data for the key.
    */
-<<<<<<< HEAD
-  get(key: string): unknown {
+  get<T extends JsonValue = JsonValue>(key: string): T | null {
     const entry = this.state.data[key];
-=======
-  get<T extends JsonValue = JsonValue>(key: string): T | null {
-    const entry = this.sessionObject.data[key];
->>>>>>> 4e46cc87
 
     if (entry) {
       const value = entry.value as T;
@@ -131,13 +130,8 @@
    * @param key - Session data key.
    * @param value - Session data value.
    */
-<<<<<<< HEAD
-  set(key: string, value: unknown) {
+  set(key: string, value: JsonValue) {
     this.state.data[key] = {
-=======
-  set(key: string, value: JsonValue) {
-    this.sessionObject.data[key] = {
->>>>>>> 4e46cc87
       value,
       flash: false,
     };
@@ -149,13 +143,8 @@
    * @param key - Session data key.
    * @param value - Session data value.
    */
-<<<<<<< HEAD
-  flash(key: string, value: unknown) {
+  flash(key: string, value: JsonValue) {
     this.state.data[key] = {
-=======
-  flash(key: string, value: JsonValue) {
-    this.sessionObject.data[key] = {
->>>>>>> 4e46cc87
       value,
       flash: true,
     };
